--- conflicted
+++ resolved
@@ -1,9 +1,4 @@
-<<<<<<< HEAD
 FROM openjdk:17-jdk-bullseye
-=======
-FROM eclipse-temurin:17-jammy
->>>>>>> c911a730
-RUN apt update && \
-	apt-get install -y emacs-nox net-tools netcat vim
+RUN apt update && apt-get install -y emacs-nox net-tools netcat vim
 
 ENTRYPOINT ["/bin/bash", "-c", "/opt/tak/configureInDocker.sh init &>> /opt/tak/logs/takserver.log"]