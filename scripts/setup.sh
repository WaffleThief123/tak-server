#!/bin/bash

color() {
    STARTCOLOR="\e[$2";
    ENDCOLOR="\e[0m";
    export "$1"="$STARTCOLOR%b$ENDCOLOR" 
}
color info 96m
color success 92m 
color warning 93m 
color danger 91m 

DOCKER_COMPOSE="docker-compose"

if ! command -v docker-compose
then
	DOCKER_COMPOSE="docker compose"
	echo "Docker compose command set to new style $DOCKER_COMPOSE"
fi

printf $success "\nTAK server setup script"
printf $info "\nStep 1. Download the official docker image as a zip file from https://tak.gov/products/tak-server \nStep 2. Place the zip file in this tak-server folder.\n"
printf $warning "\nElevated privileges are required to enumerate process names which may be holding open TCP ports.\nPlease enter your password when prompted.\n"

arch=$(dpkg --print-architecture)

DOCKERFILE=docker-compose.yml

if [ $arch == "arm64" ];
then
	DOCKERFILE=docker-compose.arm.yml
	printf "\nBuilding for arm64...\n" "info"
fi


### Check if required ports are in use by anything other than docker
netstat_check () {
	
	ports=(5432 8089 8443 8444 8446 9000 9001)
	
	for i in ${ports[@]};
	do
		sudo netstat -plant | grep $i
		if [ $? -eq 0 ];
		then
			proc=$(netstat -plant | grep $i | awk '{print $7}' | cut -d/ -f1,2)
			prockill=$(netstat -plant | grep $i | awk '{print $7}' | cut -d/ -f1)
			printf $info "\nThis process $proc is using port $i which is required for TAK server to operate. Do you want me to kill the process (y/n): " 
			read choice
			if [ $choice == "y" ];
			then
				sudo kill -15 $prockill

			elif [ $choice == "yes" ];
			then
				sudo kill -15 $prockill
			else
				printf $danger "Please repeat the process once the port $i is not in use. Exiting now..\n" 
				sleep 1
				exit 0
			fi
		else
			printf $success "\nPort $i is available.."
		fi
	done
	
}

tak_folder () {
	### Check if the folder "tak" exists after previous install or attempt and remove it or leave it for the user to decide
	if [ -d "./tak" ] 
	then
	    printf $warning "\nDirectory 'tak' already exists. This will be removed along with the docker volume, do you want to continue? (y/n): "
	    read dirc
	    if [ $dirc == "n" ];
	    then
	    	printf "Exiting now.."
	    	sleep 1
	    	exit 0
	    elif [ $dirc == "no" ];
	    then
	    	printf "Exiting now.."
	    	sleep 1
	    	exit 0
	   	fi
		rm -rf tak
		rm -rf /tmp/takserver
		docker volume rm --force tak-server_db_data
	fi 
}


checksum () {
	printf "\nChecking for TAK server release files (..RELEASE.zip) in the directory....\n"
	sleep 1

	if [ "$(ls -hl *-RELEASE-*.zip 2>/dev/null)" ];
	then
		printf $warning "SECURITY WARNING: Make sure the checksums match! You should only download your release from a trusted source eg. tak.gov:\n"
		for file in *.zip;
		do
			printf "Computed SHA1 Checksum: "
			sha1sum $file 
			printf "Computed MD5 Checksum: "
			md5sum $file
		done
		printf "\nVerifying checksums against known values for $file...\n"
		sleep 1
		printf "SHA1 Verification: "
		sha1sum --ignore-missing -c tak-sha1checksum.txt
		if [ $? -ne 0 ];
		then
			printf $danger "SECURITY WARNING: The file is either different OR is not listed in the known releases.\nDo you really want to continue with this setup? (y/n): "
			read check
			if [ "$check" == "n" ];
			then
				printf "\nExiting now..."
				exit 0
			elif [ "$check" == "no" ];
			then
				printf "Exiting now..."
				exit 0
			fi
		fi
		printf "MD5 Verification: "
		md5sum --ignore-missing -c tak-md5checksum.txt
		if [ $? -ne 0 ];
		then
			printf $danger "SECURITY WARNING: The checksum is not correct, so the file is different. Do you really want to continue with this setup? (y/n): "
			read check
			if [ "$check" == "n" ];
			then
				printf "\nExiting now..."
				exit 0
			elif [ "$check" == "no" ];
			then
				printf "Exiting now..."
				exit 0
			fi
		fi
	else
		printf $danger "\n\tPlease download the release of docker image as per instructions in README.md file. Exiting now...\n\n"
		sleep 1
		exit 0
	fi
}

netstat_check
tak_folder
if [ -d "tak" ] 
then
	printf $danger "Failed to remove the tak folder. You will need to do this as sudo: sudo rm -rf tak\n"
	exit 0
fi
checksum

# The actual container setup starts here

### Vars

release=$(ls -hl *.zip | awk '{print $9}' | cut -d. -f -2)

printf $warning "\nPausing to let you know release version $release will be setup in 5 seconds.\nIf this is wrong, hit Ctrl-C now..." 
sleep 5


## Set up directory structure
if [ -d "/tmp/takserver" ] 
then
	rm -rf /tmp/takserver
fi

unzip $release.zip -d /tmp/takserver
mv -f /tmp/takserver/$release/tak ./
chown -R $USER:$USER tak
clear

cp ./scripts/configureInDocker1.sh ./tak/db-utils/configureInDocker.sh
cp ./postgresql1.conf ./tak/postgresql.conf
cp ./scripts/takserver-setup-db-1.sh ./tak/db-utils/takserver-setup-db.sh
cp ./CoreConfig.xml ./tak/CoreConfig.xml

## Set admin username and password
user="admin"
pwd=$(cat /dev/urandom | tr -dc '[:alpha:][:digit:]' | fold -w ${1:-11} | head -n 1)
password=$pwd"Meh1!"

## Set postgres password
pgpwd="$(cat /dev/urandom | tr -dc '[:alpha:][:digit:]' | fold -w ${1:-11} | head -n 1)"
pgpassword=$pgpwd"Meh1!"
sed -i "s/password=\".*\"/password=\"${pgpassword}\"/" tak/CoreConfig.xml

## Set variables for generating CA and client certs
printf $warning "SSL setup. Hit enter (x4) to accept the defaults:\n"
read -p "State (for cert generation). Default [state] :" state
read -p "City (for cert generation). Default [city]:" city
read -p "Organizational Unit (for cert generation). Default [org]:" orgunit

if [ -z "$state" ];
then
	state="state"
fi

if [ -z "$city" ];
then
	city="city"
fi

if [ -z "$orgunit" ];
then
	orgunit="org"
fi

# Update local env
export STATE=$state
export CITY=$city
export ORGANIZATIONAL_UNIT=$orgunit


# Writes variables to a .env file for docker-compose
cat << EOF > .env
STATE=$state
CITY=$city
ORGANIZATIONAL_UNIT=$orgunit
EOF

### Runs through setup, starts both containers
$DOCKER_COMPOSE --file $DOCKERFILE build
$DOCKER_COMPOSE --file $DOCKERFILE up  --force-recreate &

### Checking if the container is set up and ready to set the certificates

while :
do
	sleep 10 # let the PG stderr messages conclude...
	printf $warning "------------CERTIFICATE GENERATION--------------\n"
	$DOCKER_COMPOSE exec tak bash -c "cd /opt/tak/certs && ./makeRootCa.sh"
	if [ $? -eq 0 ];
	then
		$DOCKER_COMPOSE exec tak bash -c "cd /opt/tak/certs && ./makeCert.sh server takserver"
		if [ $? -eq 0 ];
		then
			$DOCKER_COMPOSE exec tak bash -c "cd /opt/tak/certs && ./makeCert.sh client $user"	
			if [ $? -eq 0 ];
			then
				#$DOCKER_COMPOSE stop tak
				break
			else 
				sleep 5
			fi
		else
			sleep 5
		fi
	fi
done

<<<<<<< HEAD
#$DOCKER_COMPOSE start tak

printf $info "Creating certificates for 4 users in tak/certs/files since nobody can read a fucking manual\n"

# Set permissions so user can write to certs/files
$DOCKER_COMPOSE exec tak bash -c "useradd $USER && chown -R $USER:$USER /opt/tak/certs/"

# get IP
NIC=$(route | grep default | awk '{print $8}')
IP=$(ip addr show $NIC | grep "inet " | awk '{print $2}' | cut -d "/" -f1)

# Make 2 users
cd tak/certs
./makeCert.sh client user1
./makeCert.sh client user2

# Make 2 data packages
cd ../../
./scripts/certDP.sh $IP user1
./scripts/certDP.sh $IP user2


=======
$DOCKER_COMPOSE exec tak bash -c "chmod -R 755 /opt/tak/certs/files"
>>>>>>> fda11072

printf $info "Waiting for TAK server to go live. This should take < 30s with an AMD64, ~1min on a ARM64 (Pi)\n"
### Checks if java is fully initialised
while :
do
	sleep 10
	# docker-compose exec tak bash -c "java -jar /opt/tak/db-utils/SchemaManager.jar upgrade"
	$DOCKER_COMPOSE exec tak bash -c "cd /opt/tak/ && java -jar /opt/tak/utils/UserManager.jar usermod -A -p $password $user"
	if [ $? -eq 0 ];
	then
		# docker-compose exec tak bash -c "cd /opt/tak/ && java -jar /opt/tak/utils/UserManager.jar usermod -A -p $password $user"
		$DOCKER_COMPOSE exec tak bash -c "cd /opt/tak/ && java -jar utils/UserManager.jar certmod -A certs/files/$user.pem"
		if [ $? -eq 0 ]; 
		then
			# docker-compose exec tak bash -c "cd /opt/tak/ && java -jar utils/UserManager.jar certmod -A certs/files/$user.pem"
			$DOCKER_COMPOSE exec tak bash -c "java -jar /opt/tak/db-utils/SchemaManager.jar upgrade"
			if [ $? -eq 0 ];
			then

				break
			else
				sleep 5
			fi
		else
			sleep 5
		fi
	else
		printf $info "No joy with DB, will retry in 10...\n" 
	fi
done

cp ./tak/certs/files/$user.p12 .

### Post-installation message to user including randomly generated passwrods to use for account and PostgreSQL

printf $success "\n\nIf the database was updated OK (eg. Successfully applied 64 update(s)), \n"
printf $warning "Import the $user.p12 certificate from this folder to your browser as per the README.md file\n"
printf $success "Login at https://$IP:8443 with your admin account. No need to run the /setup step as this has been done.\n" 
printf $info "Certificates and *CERT DATA PACKAGES* are in tak/certs/files \n\n" 
printf $success "Setup script sponsored by CloudRF.com - \"The API for RF\"\n\n"
printf $danger "---------PASSWORDS----------------\n\n"
printf $danger "Admin user name: $user\n" # Web interface default user name
printf $danger "Admin password: $password\n" # Web interface default random password created during setup
printf $danger "Postgresql password: $pgpassword\n\n" # PostgreSQL password randomly generated during set up
printf $danger "---------PASSWORDS----------------\n\n"
printf $warning "MAKE A NOTE OF YOUR PASSWORDS. THEY WON'T BE SHOWN AGAIN.\n"
printf $info "To start the containers next time you login, execute from this folder: $DOCKER_COMPOSE up\n"<|MERGE_RESOLUTION|>--- conflicted
+++ resolved
@@ -254,10 +254,7 @@
 	fi
 done
 
-<<<<<<< HEAD
-#$DOCKER_COMPOSE start tak
-
-printf $info "Creating certificates for 4 users in tak/certs/files since nobody can read a fucking manual\n"
+printf $info "Creating certificates for 2 users in tak/certs/files since nobody can read a fucking manual\n"
 
 # Set permissions so user can write to certs/files
 $DOCKER_COMPOSE exec tak bash -c "useradd $USER && chown -R $USER:$USER /opt/tak/certs/"
@@ -276,10 +273,6 @@
 ./scripts/certDP.sh $IP user1
 ./scripts/certDP.sh $IP user2
 
-
-=======
-$DOCKER_COMPOSE exec tak bash -c "chmod -R 755 /opt/tak/certs/files"
->>>>>>> fda11072
 
 printf $info "Waiting for TAK server to go live. This should take < 30s with an AMD64, ~1min on a ARM64 (Pi)\n"
 ### Checks if java is fully initialised
