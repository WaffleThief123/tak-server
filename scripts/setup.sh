#!/bin/bash

color() {
    STARTCOLOR="\e[$2";
    ENDCOLOR="\e[0m";
    export "$1"="$STARTCOLOR%b$ENDCOLOR" 
}
color info 96m
color success 92m 
color warning 93m 
color danger 91m 

DOCKER_COMPOSE="docker-compose"

if ! command -v docker-compose
then
	DOCKER_COMPOSE="docker compose"
	echo "Docker compose command set to new style $DOCKER_COMPOSE"
fi


printf $success "\nTAK server setup script sponsored by CloudRF.com - \"The API for RF\"\n"
printf $info "\nStep 1. Download the official docker image as a zip file from https://tak.gov/products/tak-server \nStep 2. Place the zip file in this tak-server folder.\n"
# printf $warning "\nYou should install this as a user. Elevated privileges (sudo) are only required to clean up a previous install eg. sudo ./scripts/cleanup.sh\n"

arch=$(dpkg --print-architecture)

DOCKERFILE=docker-compose.yml

if [ $arch == "arm64" ];
then
	DOCKERFILE=docker-compose.arm.yml
	printf "\nBuilding for arm64...\n" "info"
fi


### Check if required ports are in use by anything other than docker
netstat_check () {
	
	ports=(5432 8089 8443 8444 8446 9000 9001)
	
	for i in ${ports[@]};
	do
		netstat -lant | grep -w $i
		if [ $? -eq 0 ];
		then
			printf $warning "\nAnother process is still using port $i. Either wait or use 'sudo netstat -plant' to find it, then 'ps aux' to get the PID and 'kill PID' to stop it and try again\n"
			exit 0
		else
			printf $success "\nPort $i is available.."
		fi
	done
	
}

tak_folder () {
	### Check if the folder "tak" exists after previous install or attempt and remove it or leave it for the user to decide
	if [ -d "./tak" ] 
	then
	    printf $warning "\nDirectory 'tak' already exists. This will be removed along with the docker volume, do you want to continue? (y/n): "
	    read dirc
	    if [ $dirc == "n" ];
	    then
	    	printf "Exiting now.."
	    	sleep 1
	    	exit 0
	    elif [ $dirc == "no" ];
	    then
	    	printf "Exiting now.."
	    	sleep 1
	    	exit 0
	   	fi
		rm -rf tak
		rm -rf /tmp/takserver
		docker volume rm --force tak-server_db_data
	fi 
}


checksum () {
	printf "\nChecking for TAK server release files (..RELEASE.zip) in the directory....\n"
	sleep 1

	if [ "$(ls -hl *-RELEASE-*.zip 2>/dev/null)" ];
	then
		printf $warning "SECURITY WARNING: Make sure the checksums match! You should only download your release from a trusted source eg. tak.gov:\n"
		for file in *.zip;
		do
			printf "Computed SHA1 Checksum: "
			sha1sum $file 
			printf "Computed MD5 Checksum: "
			md5sum $file
		done
		printf "\nVerifying checksums against known values for $file...\n"
		sleep 1
		printf "SHA1 Verification: "
		sha1sum --ignore-missing -c tak-sha1checksum.txt
		if [ $? -ne 0 ];
		then
			printf $danger "SECURITY WARNING: The file is either different OR is not listed in the known releases.\nDo you really want to continue with this setup? (y/n): "
			read check
			if [ "$check" == "n" ];
			then
				printf "\nExiting now..."
				exit 0
			elif [ "$check" == "no" ];
			then
				printf "Exiting now..."
				exit 0
			fi
		fi
		printf "MD5 Verification: "
		md5sum --ignore-missing -c tak-md5checksum.txt
		if [ $? -ne 0 ];
		then
			printf $danger "SECURITY WARNING: The checksum is not correct, so the file is different. Do you really want to continue with this setup? (y/n): "
			read check
			if [ "$check" == "n" ];
			then
				printf "\nExiting now..."
				exit 0
			elif [ "$check" == "no" ];
			then
				printf "Exiting now..."
				exit 0
			fi
		fi
	else
		printf $danger "\n\tPlease download the release of docker image as per instructions in README.md file. Exiting now...\n\n"
		sleep 1
		exit 0
	fi
}

netstat_check
tak_folder
if [ -d "tak" ] 
then
	printf $danger "Failed to remove the tak folder. You will need to do this as sudo: sudo ./scripts/cleanup.sh\n"
	exit 0
fi
checksum

# The actual container setup starts here

### Vars

release=$(ls -hl *.zip | awk '{print $9}' | cut -d. -f -2)

printf $warning "\nPausing to let you know release version $release will be setup in 5 seconds.\nIf this is wrong, hit Ctrl-C now..." 
sleep 5


## Set up directory structure
if [ -d "/tmp/takserver" ] 
then
	rm -rf /tmp/takserver
fi

# ifconfig?
if ! command -v ifconfig
then
	printf $danger "\nRTFM: You need net-tools: apt-get install net-tools\n"
	exit 1
fi

# unzip or 7z?
if ! command -v unzip
then
	if ! command -v 7z
	then
		printf $danger "\n .----------------.  .----------------.  .----------------.  .----------------.\n" 
		printf $danger "| .--------------. || .--------------. || .--------------. || .--------------. |\n"
		printf $danger "| |  _______     | || |  _________   | || |  _________   | || | ____    ____ | |\n"
		printf $danger "| | |_   __ \    | || | |  _   _  |  | || | |_   ___  |  | || ||_   \  /   _|| |\n"
		printf $danger "| |   | |__) |   | || | |_/ | | \_|  | || |   | |_  \_|  | || |  |   \/   |  | |\n"
		printf $danger "| |   |  __ /    | || |     | |      | || |   |  _|      | || |  | |\  /| |  | |\n"
		printf $danger "| |  _| |  \ \_  | || |    _| |_     | || |  _| |_       | || | _| |_\/_| |_ | |\n"
		printf $danger "| | |____| |___| | || |   |_____|    | || | |_____|      | || ||_____||_____|| |\n"
		printf $danger "| |              | || |              | || |              | || |              | |\n"
		printf $danger "| '--------------' || '--------------' || '--------------' || '--------------' |\n"
		printf $danger " '----------------'  '----------------'  '----------------'  '----------------' \n"
		printf $danger "You require either unzip OR 7z to decompress the TAK release\n"
		printf $danger "https://github.com/Cloud-RF/tak-server/blob/main/README.md\n"
		exit 1
	else
		7z x $release.zip -o/tmp/takserver
	fi
else
	unzip $release.zip -d /tmp/takserver
fi

if [ ! -d "/tmp/takserver/$release/tak" ] 
then
	printf $danger "\n .----------------.  .----------------.  .----------------.  .----------------.\n" 
	printf $danger "| .--------------. || .--------------. || .--------------. || .--------------. |\n"
	printf $danger "| |  _______     | || |  _________   | || |  _________   | || | ____    ____ | |\n"
	printf $danger "| | |_   __ \    | || | |  _   _  |  | || | |_   ___  |  | || ||_   \  /   _|| |\n"
	printf $danger "| |   | |__) |   | || | |_/ | | \_|  | || |   | |_  \_|  | || |  |   \/   |  | |\n"
	printf $danger "| |   |  __ /    | || |     | |      | || |   |  _|      | || |  | |\  /| |  | |\n"
	printf $danger "| |  _| |  \ \_  | || |    _| |_     | || |  _| |_       | || | _| |_\/_| |_ | |\n"
	printf $danger "| | |____| |___| | || |   |_____|    | || | |_____|      | || ||_____||_____|| |\n"
	printf $danger "| |              | || |              | || |              | || |              | |\n"
	printf $danger "| '--------------' || '--------------' || '--------------' || '--------------' |\n"
	printf $danger " '----------------'  '----------------'  '----------------'  '----------------' \n"
	printf $danger "A decompressed folder was NOT found at /tmp/takserver/$release\n"
	printf $danger "https://github.com/Cloud-RF/tak-server/blob/main/README.md\n"
	exit 1
fi

mv -f /tmp/takserver/$release/tak ./
chown -R $USER:$USER tak

cp ./scripts/configureInDocker1.sh ./tak/db-utils/configureInDocker.sh
cp ./postgresql1.conf ./tak/postgresql.conf
cp ./scripts/takserver-setup-db-1.sh ./tak/db-utils/takserver-setup-db.sh
cp ./CoreConfig.xml ./tak/CoreConfig.xml

## Set admin username and password and ensure it meets validation criteria
user="admin"
pwd=$(cat /dev/urandom | tr -dc '[:alpha:][:digit:]' | fold -w ${1:-11} | head -n 1)
password=$pwd"Meh1!"

## Set postgres password and ensure it meets validation criteria
pgpwd="$(cat /dev/urandom | tr -dc '[:alpha:][:digit:]' | fold -w ${1:-11} | head -n 1)"
pgpassword=$pgpwd"Meh1!"

# get IP
NIC=$(route | grep default | awk '{print $8}')
IP=$(ip addr show $NIC | grep -m 1 "inet " | awk '{print $2}' | cut -d "/" -f1)

printf $info "\nProceeding with IP address: $IP\n"
sed -i "s/password=\".*\"/password=\"${pgpassword}\"/" tak/CoreConfig.xml
sed -i "s/HOSTIP/$IP/g" tak/CoreConfig.xml

## Set variables for generating CA and client certs
printf $warning "SSL setup. Hit enter (x3) to accept the defaults:\n"
read -p "State (for cert generation). Default [state] :" state
read -p "City (for cert generation). Default [city]:" city
read -p "Organizational Unit (for cert generation). Default [org]:" orgunit

if [ -z "$state" ];
then
	state="state"
fi

if [ -z "$city" ];
then
	city="city"
fi

if [ -z "$orgunit" ];
then
	orgunit="org"
fi

# Update local env
export STATE=$state
export CITY=$city
export ORGANIZATIONAL_UNIT=$orgunit


# Writes variables to a .env file for docker-compose
cat << EOF > .env
STATE=$state
CITY=$city
ORGANIZATIONAL_UNIT=$orgunit
EOF

### Runs through setup, starts both containers
$DOCKER_COMPOSE --file $DOCKERFILE up  --force-recreate -d

### Checking if the container is set up and ready to set the certificates

while :
do
	sleep 10 # let the PG stderr messages conclude...
	printf $warning "------------CERTIFICATE GENERATION--------------\n"
	$DOCKER_COMPOSE exec tak bash -c "cd /opt/tak/certs && ./makeRootCa.sh --ca-name LOL"
	if [ $? -eq 0 ];
	then
		$DOCKER_COMPOSE exec tak bash -c "cd /opt/tak/certs && ./makeCert.sh server takserver"
		if [ $? -eq 0 ];
		then
			$DOCKER_COMPOSE exec tak bash -c "cd /opt/tak/certs && ./makeCert.sh client $user"	
			if [ $? -eq 0 ];
			then
				# Set permissions so user can write to certs/files
				$DOCKER_COMPOSE exec tak bash -c "useradd $USER && chown -R $USER:$USER /opt/tak/certs/"
				$DOCKER_COMPOSE stop tak
				break
			else 
				sleep 5
			fi
		else
			sleep 5
		fi
	fi
done

printf $info "Creating certificates for 2 users in tak/certs/files for a quick setup via TAK's import function\n"

# Make 2 users
cd tak/certs
./makeCert.sh client user1
./makeCert.sh client user2

# Make 2 data packages
cd ../../
./scripts/certDP.sh $IP user1
./scripts/certDP.sh $IP user2


printf $info "Waiting for TAK server to go live. This should take <1m with an AMD64, ~2min on a ARM64 (Pi)\n"
<<<<<<< HEAD
$DOCKER_COMPOSE start tak
=======
docker-compose start tak
sleep 10
>>>>>>> f403aa54

### Checks if java is fully initialised
while :
do
	sleep 10
	$DOCKER_COMPOSE exec tak bash -c "cd /opt/tak/ && java -jar /opt/tak/utils/UserManager.jar usermod -A -p $password $user"
	if [ $? -eq 0 ];
	then
		$DOCKER_COMPOSE exec tak bash -c "cd /opt/tak/ && java -jar utils/UserManager.jar certmod -A certs/files/$user.pem"
		if [ $? -eq 0 ]; 
		then
			$DOCKER_COMPOSE exec tak bash -c "java -jar /opt/tak/db-utils/SchemaManager.jar upgrade"
			if [ $? -eq 0 ];
			then

				break
			else
				sleep 10
			fi
		else
			sleep 10
		fi
	else
		printf $info "No joy with DB at $IP, will retry in 10s. If this loops more than 6 times go and get some fresh air...\n" 
	fi
done

cp ./tak/certs/files/$user.p12 .

### Post-installation message to user including randomly generated passwrods to use for account and PostgreSQL
docker container ls

printf $warning "\n\nImport the $user.p12 certificate from this folder to your browser as per the README.md file\n"
printf $success "Login at https://$IP:8443 with your admin account. No need to run the /setup step as this has been done.\n" 
printf $info "Certificates and *CERT DATA PACKAGES* are in tak/certs/files \n\n" 
printf $success "Setup script sponsored by CloudRF.com - \"The API for RF\"\n\n"
printf $danger "---------PASSWORDS----------------\n\n"
printf $danger "Admin user name: $user\n" # Web interface default user name
printf $danger "Admin password: $password\n" # Web interface default random password created during setup
printf $danger "PostgreSQL password: $pgpassword\n\n" # PostgreSQL password randomly generated during set up
printf $danger "---------PASSWORDS----------------\n\n"
printf $warning "MAKE A NOTE OF YOUR PASSWORDS. THEY WON'T BE SHOWN AGAIN.\n"
<<<<<<< HEAD
printf $info "Docker containers should automatically start with the Docker service from now on.\n"
=======
printf $warning "You have a database listening on TCP 5432 which requires a login. You should still block this port with a firewall\n"
printf $info "Docker containers should automatically start with the docker service from now on.\n"
>>>>>>> f403aa54

 <|MERGE_RESOLUTION|>--- conflicted
+++ resolved
@@ -310,14 +310,9 @@
 ./scripts/certDP.sh $IP user1
 ./scripts/certDP.sh $IP user2
 
-
 printf $info "Waiting for TAK server to go live. This should take <1m with an AMD64, ~2min on a ARM64 (Pi)\n"
-<<<<<<< HEAD
 $DOCKER_COMPOSE start tak
-=======
-docker-compose start tak
 sleep 10
->>>>>>> f403aa54
 
 ### Checks if java is fully initialised
 while :
@@ -360,11 +355,5 @@
 printf $danger "PostgreSQL password: $pgpassword\n\n" # PostgreSQL password randomly generated during set up
 printf $danger "---------PASSWORDS----------------\n\n"
 printf $warning "MAKE A NOTE OF YOUR PASSWORDS. THEY WON'T BE SHOWN AGAIN.\n"
-<<<<<<< HEAD
-printf $info "Docker containers should automatically start with the Docker service from now on.\n"
-=======
 printf $warning "You have a database listening on TCP 5432 which requires a login. You should still block this port with a firewall\n"
-printf $info "Docker containers should automatically start with the docker service from now on.\n"
->>>>>>> f403aa54
-
- +printf $info "Docker containers should automatically start with the docker service from now on.\n"